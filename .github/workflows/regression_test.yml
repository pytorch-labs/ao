--- conflicted
+++ resolved
@@ -21,12 +21,15 @@
       fail-fast: false
       matrix:
         include:
+          - name: CUDA 2.2.2
+            runs-on: 4-core-ubuntu-gpu-t4
+            torch-spec: 'torch==2.2.2'
+          - name: CUDA 2.3 RC
+            runs-on: 4-core-ubuntu-gpu-t4
+            torch-spec: 'torch==2.3.0 --index-url https://download.pytorch.org/whl/test/cu121'
           - name: CUDA Nightly
             runs-on: 4-core-ubuntu-gpu-t4
             torch-spec: '--pre torch --index-url https://download.pytorch.org/whl/nightly/cu121'
-<<<<<<< HEAD
-            cuda: '12.1.0'
-=======
           - name: CPU 2.2.2
             runs-on: 32-core-ubuntu
             torch-spec: 'torch==2.2.2 --index-url https://download.pytorch.org/whl/cpu'
@@ -37,14 +40,7 @@
             runs-on: 32-core-ubuntu
             torch-spec: '--pre torch --index-url https://download.pytorch.org/whl/nightly/cpu'
       
->>>>>>> 639432b3
     runs-on: ${{ matrix.runs-on }}
-    container:
-      image: nvidia/cuda:12.1.0-devel-ubuntu20.04
-      ports:
-        - 80
-      options: --gpus all --shm-size "8G"
-
     steps:
     - uses: actions/checkout@v2
 
@@ -53,24 +49,17 @@
       with:
         python-version: '3.9'
 
-    - name: Setup conda env
-      uses: conda-incubator/setup-miniconda@v2
-      with:
-        auto-update-conda: true
-        miniconda-version: "latest"
-        activate-environment: test
-
     - name: Install dependencies
       run: |
+        python -m pip install --upgrade pip
         pip install ${{ matrix.torch-spec }}
         pip install -r requirements.txt
         pip install -r dev-requirements.txt
-        conda install nvidia/label/cuda-12.1.0::cuda-toolkit
 
     - name: Install package
       run: |
-        python setup.py install
+        pip install .
 
     - name: Run tests
       run: |
-        pytest test/test_ops.py+        pytest test --verbose -s