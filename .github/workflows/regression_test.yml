name: Run Regression Tests

on:
  push:
    branches:
      - main
  pull_request:
    branches:
      - main

concurrency:
  group: regression_test-${{ github.workflow }}-${{ github.ref == 'refs/heads/main' && github.run_number || github.ref }}
  cancel-in-progress: true

env:
  HUGGING_FACE_HUB_TOKEN: ${{ secrets.HUGGING_FACE_HUB_TOKEN }}

jobs:
  test:
    strategy:
      fail-fast: false
      matrix:
        include:
          - name: CUDA 2.2.2
            runs-on: linux.g5.12xlarge.nvidia.gpu
            torch-spec: 'torch==2.2.2'
<<<<<<< HEAD
            gpu-arch-type: "cuda"
            gpu-arch-version: "12.1"
          - name: CUDA 2.3 RC
            runs-on: linux.g5.12xlarge.nvidia.gpu
            torch-spec: 'torch==2.3.0 --index-url https://download.pytorch.org/whl/test/cu121'
            gpu-arch-type: "cuda"
            gpu-arch-version: "12.1"
=======
          - name: CUDA 2.3
            runs-on: 4-core-ubuntu-gpu-t4
            torch-spec: 'torch==2.3.0'
>>>>>>> 2666742b
          - name: CUDA Nightly
            runs-on: linux.g5.12xlarge.nvidia.gpu
            torch-spec: '--pre torch --index-url https://download.pytorch.org/whl/nightly/cu121'
            gpu-arch-type: "cuda"
            gpu-arch-version: "12.1"
          - name: CPU 2.2.2
            runs-on: linux.4xlarge
            torch-spec: 'torch==2.2.2 --index-url https://download.pytorch.org/whl/cpu'
<<<<<<< HEAD
            gpu-arch-type: "cpu"
            gpu-arch-version: ""
          - name: CPU 2.3 RC
            runs-on: linux.4xlarge
            torch-spec: 'torch==2.3.0 --index-url https://download.pytorch.org/whl/test/cpu'
            gpu-arch-type: "cpu"
            gpu-arch-version: ""
=======
          - name: CPU 2.3
            runs-on: 32-core-ubuntu
            torch-spec: 'torch==2.3.0 --index-url https://download.pytorch.org/whl/cpu'
>>>>>>> 2666742b
          - name: Nightly CPU
            runs-on: linux.4xlarge
            torch-spec: '--pre torch --index-url https://download.pytorch.org/whl/nightly/cpu'
            gpu-arch-type: "cpu"
            gpu-arch-version: ""

    uses: pytorch/test-infra/.github/workflows/linux_job.yml@main
    with:
      runner: ${{ matrix.runs-on }}
      gpu-arch-type: ${{ matrix.gpu-arch-type }}
      gpu-arch-version: ${{ matrix.gpu-arch-version }}
      script: |
        python -m pip install --upgrade pip
        pip install ${{ matrix.torch-spec }}
        pip install -r requirements.txt
        pip install -r dev-requirements.txt
        pip install .
        pytest test --verbose -s<|MERGE_RESOLUTION|>--- conflicted
+++ resolved
@@ -24,19 +24,13 @@
           - name: CUDA 2.2.2
             runs-on: linux.g5.12xlarge.nvidia.gpu
             torch-spec: 'torch==2.2.2'
-<<<<<<< HEAD
             gpu-arch-type: "cuda"
             gpu-arch-version: "12.1"
-          - name: CUDA 2.3 RC
+          - name: CUDA 2.3
             runs-on: linux.g5.12xlarge.nvidia.gpu
-            torch-spec: 'torch==2.3.0 --index-url https://download.pytorch.org/whl/test/cu121'
+            torch-spec: 'torch==2.3.0'
             gpu-arch-type: "cuda"
             gpu-arch-version: "12.1"
-=======
-          - name: CUDA 2.3
-            runs-on: 4-core-ubuntu-gpu-t4
-            torch-spec: 'torch==2.3.0'
->>>>>>> 2666742b
           - name: CUDA Nightly
             runs-on: linux.g5.12xlarge.nvidia.gpu
             torch-spec: '--pre torch --index-url https://download.pytorch.org/whl/nightly/cu121'
@@ -45,19 +39,13 @@
           - name: CPU 2.2.2
             runs-on: linux.4xlarge
             torch-spec: 'torch==2.2.2 --index-url https://download.pytorch.org/whl/cpu'
-<<<<<<< HEAD
             gpu-arch-type: "cpu"
             gpu-arch-version: ""
-          - name: CPU 2.3 RC
+          - name: CPU 2.3
             runs-on: linux.4xlarge
-            torch-spec: 'torch==2.3.0 --index-url https://download.pytorch.org/whl/test/cpu'
+            torch-spec: 'torch==2.3.0 --index-url https://download.pytorch.org/whl/cpu'
             gpu-arch-type: "cpu"
             gpu-arch-version: ""
-=======
-          - name: CPU 2.3
-            runs-on: 32-core-ubuntu
-            torch-spec: 'torch==2.3.0 --index-url https://download.pytorch.org/whl/cpu'
->>>>>>> 2666742b
           - name: Nightly CPU
             runs-on: linux.4xlarge
             torch-spec: '--pre torch --index-url https://download.pytorch.org/whl/nightly/cpu'
