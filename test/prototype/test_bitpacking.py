--- conflicted
+++ resolved
@@ -11,7 +11,7 @@
 dimensions = (2, 1, 0)
 orders = (True, False)
 
-<<<<<<< HEAD
+
 @pytest.fixture(autouse=True)
 def run_before_and_after_tests():
     # source: https://stackoverflow.com/questions/22627659/run-code-before-and-after-each-test-in-py-test  # noqa: E501
@@ -114,43 +114,7 @@
     assert unpacked[slices].allclose(test_tensor)
     
     
-=======
-def test_uint3_to_int16_col_wise_cpu():
-    test_tensor = torch.randint(0, 7, (8, 5), dtype=torch.int16)
-    packed = pack(test_tensor,16, 3, False, device='cpu')
-    unpacked = unpack(packed, 3, False, device='cpu')
-    unpadded = unpacked[:test_tensor.shape[0], ...]
-    assert(unpadded.allclose(test_tensor))
 
-@pytest.mark.skipif(not torch.cuda.is_available(), reason="CUDA not available")
-def test_uint4_to_uint8():
-    test_tensor = torch.randint(0, 15, (4, 4), dtype=torch.uint8).cuda()
-    packed = pack(test_tensor, 8, 4)
-    unpacked = unpack(packed, 4)
-    unpadded = unpacked[:test_tensor.shape[0], ...]
-    assert(unpadded.allclose(test_tensor))
-
-@pytest.mark.skipif(not torch.cuda.is_available(), reason="CUDA not available")
-@pytest.mark.skipif(not has_triton(), reason="unsupported without triton")
-def test_uint4_to_uint8_compile():
-    torch._dynamo.config.specialize_int = True
-    pack_compiled = torch.compile(pack, fullgraph=True)
-    unpack_compiled = torch.compile(unpack, fullgraph=True)
-    test_tensor = torch.randint(0, 15, (3, 4), dtype=torch.uint8).cuda()
-    packed = pack_compiled(test_tensor, 8, 4)
-    unpacked = unpack_compiled(packed, 4)
-    unpadded = unpacked[:test_tensor.shape[0], ...]
-    assert(unpadded.allclose(test_tensor))
-
-@pytest.mark.skipif(not torch.cuda.is_available(), reason="CUDA not available")
-def test_uint3_to_int16():
-    test_tensor = torch.randint(0, 7, (5, 8), dtype=torch.int16).cuda()
-    packed = pack(test_tensor,16, 3)
-    unpacked = unpack(packed, 3)
-    unpadded = unpacked[:test_tensor.shape[0], ...]
-    assert(unpadded.allclose(test_tensor))
-
->>>>>>> 6a380a3d
 @pytest.mark.skipif(not torch.cuda.is_available(), reason="CUDA not available")
 @pytest.mark.skipif(not has_triton(), reason="unsupported without triton")
 @pytest.mark.parametrize("dtype", dtypes)
@@ -178,5 +142,4 @@
                               element_type=element_type,
                               dim = dim,
                               order = order)
-    assert(unpacked.allclose(test_tensor))
-    
+    assert(unpacked.allclose(test_tensor))