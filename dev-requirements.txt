--- conflicted
+++ resolved
@@ -10,7 +10,6 @@
 
 # For prototype features and benchmarks
 bitsandbytes #needed for testing triton quant / dequant ops for 8-bit optimizers
-<<<<<<< HEAD
 matplotlib
 pandas
 fire  # QOL for commandline scripts
@@ -18,10 +17,4 @@
 
 # Custom CUDA Extensions
 ninja
-=======
-matplotlib # needed for triton benchmarking
-pandas # also for triton benchmarking
-transformers #for galore testing
-ninja
-tqdm # nice progress bars
->>>>>>> 20edc7c6
+tqdm # nice progress bars