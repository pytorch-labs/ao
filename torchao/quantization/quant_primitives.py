--- conflicted
+++ resolved
@@ -13,10 +13,6 @@
 )
 from torch.library import impl
 from typing import Tuple
-<<<<<<< HEAD
-
-=======
->>>>>>> 2063c349
 
 __all__ = [
     "safe_int_mm",
